#!/usr/bin/env python

# This work is licensed under the terms of the MIT license.
# For a copy, see <https://opensource.org/licenses/MIT>.

"""
Full agent

"""

import carla
import cv2 as cv
import numpy as np
import signal

from leaderboard.autoagents.autonomous_agent import AutonomousAgent

from lac.util import (
    pose_to_pos_rpy,
    transform_to_numpy,
    transform_to_pos_rpy,
)
from lac.perception.segmentation import UnetSegmentation, SemanticClasses
from lac.perception.depth import (
    stereo_depth_from_segmentation,
    project_pixel_to_world,
    compute_rock_coords_rover_frame,
    compute_rock_radii,
)
from lac.slam.visual_odometry import StereoVisualOdometry
from lac.slam.feature_tracker import FeatureTracker
from lac.control.controller import ArcPlanner
from lac.planning.planner import Planner
from lac.mapping.mapper import bin_points_to_grid, interpolate_heights
from lac.utils.visualization import (
    overlay_mask,
    draw_steering_arc,
    overlay_stereo_rock_depths,
)
from lac.utils.frames import apply_transform
from lac.utils.data_logger import DataLogger
import lac.params as params


""" Agent parameters and settings """
EVAL = True  # Whether running in evaluation mode (disable ground truth)
USE_FIDUCIALS = False
BACK_CAMERAS = True

EARLY_STOP_STEP = 0  # Number of steps before stopping the mission (0 for no early stop)
USE_GROUND_TRUTH_NAV = False  # Whether to use ground truth pose for navigation
ARM_RAISE_WAIT_FRAMES = 80  # Number of frames to wait for the arms to raise

DISPLAY_IMAGES = True  # Whether to display the camera views
LOG_DATA = True  # Whether to log data

if EVAL:
    USE_GROUND_TRUTH_NAV = False
    DISPLAY_IMAGES = False
    LOG_DATA = False


def get_entry_point():
    return "NavAgent"


class NavAgent(AutonomousAgent):
    def setup(self, path_to_conf_file):
        """Controller variables"""
        self.steer_delta = 0.0

        """ Perception modules """
        self.segmentation = UnetSegmentation()

        """ Initialize a counter to keep track of the number of simulation steps. """
        self.step = 0

        """ Initialize a counter for backup maneuvers. """
        self.backup_counter = 0

        """ Initialize a counter for how long the rover below a velocity threshold. """
        self.stuck_counter = 0

        """ Initialize a counter for total time that the rover is stuck."""
        self.stuck_timer = 0

        """ Camera config """
        self.cameras = params.CAMERA_CONFIG_INIT
        self.cameras["FrontLeft"] = {
            "active": True,
            "light": 1.0,
            "width": 1280,
            "height": 720,
            "semantic": False,
        }
        self.cameras["FrontRight"] = {
            "active": True,
            "light": 1.0,
            "width": 1280,
            "height": 720,
            "semantic": False,
        }
        if BACK_CAMERAS:
            self.cameras["BackLeft"] = {
                "active": True,
                "light": 1.0,
                "width": 1280,
                "height": 720,
                "semantic": False,
            }
            self.cameras["BackRight"] = {
                "active": True,
                "light": 1.0,
                "width": 1280,
                "height": 720,
                "semantic": False,
            }
        self.active_cameras = [cam for cam, config in self.cameras.items() if config["active"]]

        """ Planner """
        self.initial_pose = transform_to_numpy(self.get_initial_position())
        self.lander_pose = self.initial_pose @ transform_to_numpy(
            self.get_initial_lander_position()
        )
        self.planner = Planner(self.initial_pose, spiral_min=2.5, spiral_max=2.5, spiral_step=1.0) 

        """ State variables """
        self.current_pose = self.initial_pose
        self.current_velocity = np.zeros(3)

        """ SLAM """
        self.svo = StereoVisualOdometry(self.cameras)
        self.svo_poses = [self.initial_pose]
        self.feature_tracker = FeatureTracker(self.cameras)
        self.ground_points = []
        self.rock_detections = {}
        self.rock_points = []

        """ Path planner """
        self.arc_planner = ArcPlanner()

        """ Data logging """
        if LOG_DATA:
            agent_name = get_entry_point()
            self.data_logger = DataLogger(self, agent_name, self.cameras)

        signal.signal(signal.SIGINT, self.handle_interrupt)

    def handle_interrupt(self, signal_received, frame):
        print("\nCtrl+C detected! Exiting mission")
        self.mission_complete()

    def initialize(self):
        # Move the arms out of the way
        self.set_front_arm_angle(params.ARM_ANGLE_STATIC_RAD)
        self.set_back_arm_angle(params.ARM_ANGLE_STATIC_RAD)

        # Initialize the map
        g_map = self.get_geometric_map()
        map_array = g_map.get_map_array()
        map_array[:, :, 2] = self.initial_pose[2, 3]  # Height
        map_array[:, :, 3] = 1.0  # Rocks
        # TODO: clear a patch of no rock around the initial pose and lander
        i, j = g_map.get_cell_indexes(self.initial_pose[0, 3], self.initial_pose[1, 3])
        r = int(params.ROVER_RADIUS / params.CELL_WIDTH)
        map_array[i - r : i + r, j - r : j + r, 3] = 0.0
        i, j = g_map.get_cell_indexes(0, 0)
        r = int(params.LANDER_WIDTH / (2 * params.CELL_WIDTH))
        map_array[i - r : i + r, j - r : j + r, 3] = 0.0

    def image_available(self):
        return self.step % 2 == 0  # Image data is available every other step

    def use_fiducials(self):
        """We want to use the fiducials, so we return True."""
        return USE_FIDUCIALS

    def sensors(self):
        sensors = {}
        for cam, config in self.cameras.items():
            sensors[getattr(carla.SensorPosition, cam)] = {
                "camera_active": config["active"],
                "light_intensity": config["light"],
                "width": config["width"],
                "height": config["height"],
                "use_semantic": config["semantic"],
            }
        return sensors

    def run_backup_maneuver(self):
        print("Running backup maneuver")
        frame_rate = params.FRAME_RATE
        self.backup_counter += 1
        if self.backup_counter <= frame_rate * 1.5:  # Go backwards for 3 seconds
            control = carla.VehicleVelocityControl(-0.2, 0.0)
        elif (
            self.backup_counter <= frame_rate * 3
        ):  # Rotate 90 deg/s for 1.5 seconds (overcorrecting because it isn't rotating in 1 second)
            control = carla.VehicleVelocityControl(0.0, np.pi / 4)
<<<<<<< HEAD
        elif self.backup_counter <= frame_rate * 9:
            # Go forward for 6 seconds
            control = carla.VehicleVelocityControl(0.2, 0.0)
=======
        elif (
            self.backup_counter <= frame_rate * 9
        ):
            # Go forward for 6 seconds
            control = carla.VehicleVelocityControl(0.2, 0.0)
        # elif (
        #     self.backup_counter <= frame_rate * 12
        # ):  # Move in an arc around the rock for 6 seconds (overcorrecting)
        #     control = carla.VehicleVelocityControl(0.2, -np.pi / 10)
>>>>>>> 3b12351a
        else:
            self.backup_counter = 0
            control = carla.VehicleVelocityControl(self.current_v, self.current_w)
        return control

    def check_stuck(self):
        # Agent is stuck if the velocity is less than 0.1 m/s
        if self.step < ARM_RAISE_WAIT_FRAMES + 10:
            return False
<<<<<<< HEAD
        is_stuck = np.linalg.norm(self.current_velocity) < 0.75 * params.TARGET_SPEED
        if is_stuck:
=======
        is_stuck = np.linalg.norm(self.current_velocity) < 0.5 * params.TARGET_SPEED
        if is_stuck and self.stuck_timer == 0:
>>>>>>> 3b12351a
            self.stuck_counter += 1
            self.stuck_timer += 1
        elif is_stuck and self.stuck_timer > 0:
            self.stuck_counter += 1
        if self.stuck_timer > params.FRAME_RATE * 2 and self.stuck_timer < params.FRAME_RATE * 3:  # between 2 and 3 seconds
            if (self.stuck_counter / self.stuck_timer) > 0.5:
                self.stuck_counter = 0
                self.stuck_timer = 0
                return True
        elif self.stuck_timer >= params.FRAME_RATE * 3:  # more than 3 seconds
            if (self.stuck_counter / self.stuck_timer) < 0.5:
                self.stuck_counter = 0
                self.stuck_timer = 0
        return False

    def run_step(self, input_data):
        if self.step == 0:
            self.initialize()
        self.step += 1  # Starts at 0 at init, equal to 1 on the first run_step call
        print("\nStep: ", self.step)

        if self.stuck_timer > 0:
            self.stuck_timer += 1

        if EARLY_STOP_STEP != 0 and self.step >= EARLY_STOP_STEP:
            self.mission_complete()
            return carla.VehicleVelocityControl(0.0, 0.0)

        if not EVAL:
            ground_truth_pose = transform_to_numpy(self.get_transform())

        if USE_GROUND_TRUTH_NAV:
            nav_pose = ground_truth_pose
        else:
            nav_pose = self.current_pose

        """ Waypoint navigation """
        waypoint, advanced = self.planner.get_waypoint(nav_pose, print_progress=True)
        if waypoint is None:
            self.mission_complete()
            return carla.VehicleVelocityControl(0.0, 0.0)

        """ Image processing """
        if self.image_available():
            FL_gray = input_data["Grayscale"][carla.SensorPosition.FrontLeft]
            FR_gray = input_data["Grayscale"][carla.SensorPosition.FrontRight]

            if self.step >= ARM_RAISE_WAIT_FRAMES:
                # VO
                if self.step == ARM_RAISE_WAIT_FRAMES:
                    self.svo.initialize(self.current_pose, FL_gray, FR_gray)
                else:
                    self.svo.track(FL_gray, FR_gray)
                self.svo_poses.append(self.svo.get_pose())
                self.current_velocity = (
                    self.svo.get_pose()[:3, 3] - self.current_pose[:3, 3]
                ) / params.DT
                self.current_pose = self.svo.get_pose()

                # Run segmentation
                left_seg_masks, left_labels, left_pred = self.segmentation.segment_rocks(
                    FL_gray, output_pred=True
                )
                right_seg_masks, right_labels = self.segmentation.segment_rocks(FR_gray)
                left_full_mask = np.clip(left_labels, 0, 1).astype(np.uint8)

                # Stereo rock depth
                stereo_depth_results = stereo_depth_from_segmentation(
                    left_seg_masks, right_seg_masks, params.STEREO_BASELINE, params.FL_X
                )
                rock_coords = compute_rock_coords_rover_frame(stereo_depth_results, self.cameras)
                rock_radii = compute_rock_radii(stereo_depth_results)

                # Add points for rock mapping
                if self.step % 20 == 0:
                    rock_points_world = apply_transform(self.current_pose, rock_coords)
                    self.rock_points.append(rock_points_world)

                # Feature matching depth
                feats_left, feats_right, matches, depths = self.feature_tracker.process_stereo(
                    FL_gray, FR_gray, return_matched_feats=True
                )

                # Extract ground points for height mapping
                left_ground_mask = left_pred == SemanticClasses.GROUND.value
                kps_left = feats_left["keypoints"][0].cpu().numpy()
                ground_idxs = []
                for i, kp in enumerate(kps_left):
                    if left_ground_mask[int(kp[1]), int(kp[0])]:
                        ground_idxs.append(i)
                ground_kps = kps_left[ground_idxs]
                ground_depths = depths[ground_idxs]
                ground_points_world = self.feature_tracker.project_stereo(
                    self.current_pose, ground_kps, ground_depths
                )
                self.ground_points.append(ground_points_world)

                if BACK_CAMERAS:
                    BL_gray = input_data["Grayscale"][carla.SensorPosition.BackLeft]
                    BR_gray = input_data["Grayscale"][carla.SensorPosition.BackRight]

                    left_seg_masks, _, left_pred = self.segmentation.segment_rocks(
                        BL_gray, output_pred=True
                    )
                    right_seg_masks, _ = self.segmentation.segment_rocks(BR_gray)

                    back_stereo_depth_results = stereo_depth_from_segmentation(
                        left_seg_masks, right_seg_masks, params.STEREO_BASELINE, params.FL_X
                    )
                    back_rock_coords = compute_rock_coords_rover_frame(
                        back_stereo_depth_results, self.cameras, cam_name="BackLeft"
                    )

                    # Add points for rock mapping
                    if self.step % 20 == 0:
                        rock_points_world = apply_transform(self.current_pose, back_rock_coords)
                        self.rock_points.append(rock_points_world)

                    # Feature matching depth
                    feats_left, feats_right, matches, depths = self.feature_tracker.process_stereo(
                        BL_gray, BR_gray, return_matched_feats=True
                    )

                    # Extract ground points for height mapping
                    left_ground_mask = left_pred == SemanticClasses.GROUND.value
                    kps_left = feats_left["keypoints"][0].cpu().numpy()
                    ground_idxs = []
                    for i, kp in enumerate(kps_left):
                        if left_ground_mask[int(kp[1]), int(kp[0])]:
                            ground_idxs.append(i)
                    ground_kps = kps_left[ground_idxs]
                    ground_depths = depths[ground_idxs]
                    ground_points_world = self.feature_tracker.project_stereo(
                        self.current_pose, ground_kps, ground_depths, cam_name="BackLeft"
                    )
                    self.ground_points.append(ground_points_world)

                # Path planning
                control, path, waypoint_local = self.arc_planner.plan_arc(
                    waypoint, nav_pose, rock_coords, rock_radii
                )
                if control is not None:
                    self.current_v, self.current_w = control
                else:
                    print("No safe paths found!")

                if DISPLAY_IMAGES:
                    overlay = overlay_mask(FL_gray, left_full_mask, color=(0, 0, 1))
                    overlay = draw_steering_arc(overlay, self.current_w, color=(255, 0, 0))
                    overlay = overlay_stereo_rock_depths(overlay, stereo_depth_results)
                    cv.imshow("Rock segmentation", overlay)
                    cv.waitKey(1)

            if LOG_DATA:
                self.data_logger.log_images(self.step, input_data)

        """ Control """
        if self.step < ARM_RAISE_WAIT_FRAMES:  # Wait for arms to raise before moving
            control = carla.VehicleVelocityControl(0.0, 0.0)
        # If agent is stuck, perform backup maneuver
        elif self.backup_counter > 0 or self.check_stuck():
            print("Agent is stuck.")
            control = self.run_backup_maneuver()
        else:
            control = carla.VehicleVelocityControl(self.current_v, self.current_w)
            # control = carla.VehicleVelocityControl(params.TARGET_SPEED, 0.0)  # drive straight

        """ Data logging """
        if LOG_DATA:
            self.data_logger.log_data(self.step, control, self.current_pose)

        print("\n-----------------------------------------------")

        return control

    def finalize(self):
        print("Running finalize")

        # Set the map
        g_map = self.get_geometric_map()
        map_array = g_map.get_map_array()

        # Heights
        if len(self.ground_points) > 0:
            all_ground_points = np.concatenate(self.ground_points, axis=0)
            ground_grid = bin_points_to_grid(all_ground_points)
            map_array[:, :, 2] = ground_grid
            map_array[:] = interpolate_heights(map_array)

            # map_array[:, :, 3] = ground_grid == -np.inf
            map_array[:, :, 3] = 0.0
            rock_points = np.concatenate(self.rock_points, axis=0)
            xmin, xmax = np.min(map_array[:, :, 0]), np.max(map_array[:, :, 0])
            ymin, ymax = np.min(map_array[:, :, 1]), np.max(map_array[:, :, 1])
            nx, ny = map_array.shape[:2]
            for p in rock_points:
                i = int((p[0] - xmin) / (xmax - xmin) * nx)
                j = int((p[1] - ymin) / (ymax - ymin) * ny)
                if 0 <= i < nx and 0 <= j < ny:
                    map_array[i, j, 3] = 1.0

            # if LOG_DATA:
            #     np.save(
            #         f"output/{get_entry_point()}/{params.DEFAULT_RUN_NAME}/ground_points.npy",
            #         all_ground_points,
            #     )

        # Rocks
        # map_array[:, :, 3] = 0.0
        # for id, detections in self.rock_detections.items():
        #     points = np.array(detections["points"])
        #     avg_point = np.median(points, axis=0)
        #     radii = np.array(detections["radii"])
        #     avg_radius = np.median(radii)
        #     g_map.set_rock(avg_point[0], avg_point[1], True)

        if LOG_DATA:
            self.data_logger.save_log()

        if DISPLAY_IMAGES:
            cv.destroyAllWindows()<|MERGE_RESOLUTION|>--- conflicted
+++ resolved
@@ -119,10 +119,8 @@
 
         """ Planner """
         self.initial_pose = transform_to_numpy(self.get_initial_position())
-        self.lander_pose = self.initial_pose @ transform_to_numpy(
-            self.get_initial_lander_position()
-        )
-        self.planner = Planner(self.initial_pose, spiral_min=2.5, spiral_max=2.5, spiral_step=1.0) 
+        self.lander_pose = self.initial_pose @ transform_to_numpy(self.get_initial_lander_position())
+        self.planner = Planner(self.initial_pose, spiral_min=2.5, spiral_max=2.5, spiral_step=1.0)
 
         """ State variables """
         self.current_pose = self.initial_pose
@@ -197,21 +195,9 @@
             self.backup_counter <= frame_rate * 3
         ):  # Rotate 90 deg/s for 1.5 seconds (overcorrecting because it isn't rotating in 1 second)
             control = carla.VehicleVelocityControl(0.0, np.pi / 4)
-<<<<<<< HEAD
         elif self.backup_counter <= frame_rate * 9:
             # Go forward for 6 seconds
             control = carla.VehicleVelocityControl(0.2, 0.0)
-=======
-        elif (
-            self.backup_counter <= frame_rate * 9
-        ):
-            # Go forward for 6 seconds
-            control = carla.VehicleVelocityControl(0.2, 0.0)
-        # elif (
-        #     self.backup_counter <= frame_rate * 12
-        # ):  # Move in an arc around the rock for 6 seconds (overcorrecting)
-        #     control = carla.VehicleVelocityControl(0.2, -np.pi / 10)
->>>>>>> 3b12351a
         else:
             self.backup_counter = 0
             control = carla.VehicleVelocityControl(self.current_v, self.current_w)
@@ -221,18 +207,15 @@
         # Agent is stuck if the velocity is less than 0.1 m/s
         if self.step < ARM_RAISE_WAIT_FRAMES + 10:
             return False
-<<<<<<< HEAD
-        is_stuck = np.linalg.norm(self.current_velocity) < 0.75 * params.TARGET_SPEED
-        if is_stuck:
-=======
         is_stuck = np.linalg.norm(self.current_velocity) < 0.5 * params.TARGET_SPEED
         if is_stuck and self.stuck_timer == 0:
->>>>>>> 3b12351a
             self.stuck_counter += 1
             self.stuck_timer += 1
         elif is_stuck and self.stuck_timer > 0:
             self.stuck_counter += 1
-        if self.stuck_timer > params.FRAME_RATE * 2 and self.stuck_timer < params.FRAME_RATE * 3:  # between 2 and 3 seconds
+        if (
+            self.stuck_timer > params.FRAME_RATE * 2 and self.stuck_timer < params.FRAME_RATE * 3
+        ):  # between 2 and 3 seconds
             if (self.stuck_counter / self.stuck_timer) > 0.5:
                 self.stuck_counter = 0
                 self.stuck_timer = 0
@@ -282,15 +265,11 @@
                 else:
                     self.svo.track(FL_gray, FR_gray)
                 self.svo_poses.append(self.svo.get_pose())
-                self.current_velocity = (
-                    self.svo.get_pose()[:3, 3] - self.current_pose[:3, 3]
-                ) / params.DT
+                self.current_velocity = (self.svo.get_pose()[:3, 3] - self.current_pose[:3, 3]) / params.DT
                 self.current_pose = self.svo.get_pose()
 
                 # Run segmentation
-                left_seg_masks, left_labels, left_pred = self.segmentation.segment_rocks(
-                    FL_gray, output_pred=True
-                )
+                left_seg_masks, left_labels, left_pred = self.segmentation.segment_rocks(FL_gray, output_pred=True)
                 right_seg_masks, right_labels = self.segmentation.segment_rocks(FR_gray)
                 left_full_mask = np.clip(left_labels, 0, 1).astype(np.uint8)
 
@@ -320,18 +299,14 @@
                         ground_idxs.append(i)
                 ground_kps = kps_left[ground_idxs]
                 ground_depths = depths[ground_idxs]
-                ground_points_world = self.feature_tracker.project_stereo(
-                    self.current_pose, ground_kps, ground_depths
-                )
+                ground_points_world = self.feature_tracker.project_stereo(self.current_pose, ground_kps, ground_depths)
                 self.ground_points.append(ground_points_world)
 
                 if BACK_CAMERAS:
                     BL_gray = input_data["Grayscale"][carla.SensorPosition.BackLeft]
                     BR_gray = input_data["Grayscale"][carla.SensorPosition.BackRight]
 
-                    left_seg_masks, _, left_pred = self.segmentation.segment_rocks(
-                        BL_gray, output_pred=True
-                    )
+                    left_seg_masks, _, left_pred = self.segmentation.segment_rocks(BL_gray, output_pred=True)
                     right_seg_masks, _ = self.segmentation.segment_rocks(BR_gray)
 
                     back_stereo_depth_results = stereo_depth_from_segmentation(
@@ -366,9 +341,7 @@
                     self.ground_points.append(ground_points_world)
 
                 # Path planning
-                control, path, waypoint_local = self.arc_planner.plan_arc(
-                    waypoint, nav_pose, rock_coords, rock_radii
-                )
+                control, path, waypoint_local = self.arc_planner.plan_arc(waypoint, nav_pose, rock_coords, rock_radii)
                 if control is not None:
                     self.current_v, self.current_w = control
                 else:
