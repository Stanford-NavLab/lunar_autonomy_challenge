--- conflicted
+++ resolved
@@ -26,17 +26,12 @@
     return initial_pose, lander_pose, poses, imu_data, cam_config
 
 
-<<<<<<< HEAD
-def load_stereo_images(data_path: str | Path, step: int = 1):
-    """Load stereo images from data log file."""
-=======
 def load_stereo_images(data_path: str | Path):
     """Load stereo images from data log file.
 
     NOTE: this takes up a lot of RAM for large datasets. Use primarily for smaller datasets in notebooks
 
     """
->>>>>>> e6ab8f89
     left_imgs = {}
     right_imgs = {}
 
@@ -44,25 +39,10 @@
     right_path = Path(data_path) / "FrontRight"
 
     for img_name in tqdm(os.listdir(left_path), desc="FrontLeft"):
-<<<<<<< HEAD
-        name = int(img_name.split(".")[0])
-        if name % step == 0:
-            left_imgs[name] = cv2.imread(str(left_path / img_name), cv2.IMREAD_GRAYSCALE)
+        left_imgs[int(img_name.split(".")[0])] = cv2.imread(str(left_path / img_name), cv2.IMREAD_GRAYSCALE)
 
     for img_name in tqdm(os.listdir(right_path), desc="FrontRight"):
-        name = int(img_name.split(".")[0])
-        if name % step == 0:
-            right_imgs[name] = cv2.imread(str(right_path / img_name), cv2.IMREAD_GRAYSCALE)
-=======
-        left_imgs[int(img_name.split(".")[0])] = cv2.imread(
-            str(left_path / img_name), cv2.IMREAD_GRAYSCALE
-        )
-
-    for img_name in tqdm(os.listdir(right_path), desc="FrontRight"):
-        right_imgs[int(img_name.split(".")[0])] = cv2.imread(
-            str(right_path / img_name), cv2.IMREAD_GRAYSCALE
-        )
->>>>>>> e6ab8f89
+        right_imgs[int(img_name.split(".")[0])] = cv2.imread(str(right_path / img_name), cv2.IMREAD_GRAYSCALE)
 
     assert len(left_imgs.keys()) == len(right_imgs.keys())
     return left_imgs, right_imgs
@@ -76,17 +56,6 @@
     side_left_imgs_path = Path(data_path) / "Left"
     side_right_imgs_path = Path(data_path) / "Right"
 
-<<<<<<< HEAD
-    for img_name in tqdm(os.listdir(side_left_imgs_path), desc="Left"):
-        name = int(img_name.split(".")[0])
-        if name % step == 0:
-            side_left_imgs[name] = cv2.imread(str(side_left_imgs_path / img_name), cv2.IMREAD_GRAYSCALE)
-
-    for img_name in tqdm(os.listdir(side_right_imgs_path), desc="Right"):
-        name = int(img_name.split(".")[0])
-        if name % step == 0:
-            side_right_imgs[name] = cv2.imread(str(side_right_imgs_path / img_name), cv2.IMREAD_GRAYSCALE)
-=======
     try:
         for img_name in tqdm(os.listdir(side_left_imgs_path), desc="Left"):
             side_left_imgs[int(img_name.split(".")[0])] = cv2.imread(
@@ -103,7 +72,6 @@
 
     except FileNotFoundError:
         print(f"Right images path not found: {side_right_imgs_path}")
->>>>>>> e6ab8f89
 
     return side_left_imgs, side_right_imgs
 
