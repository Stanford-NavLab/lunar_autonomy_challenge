--- conflicted
+++ resolved
@@ -21,11 +21,8 @@
         arc_config: int | tuple[int, int] = 31,
         arc_duration: float | tuple[float, float] = 8.0,
         max_omega: float | tuple[float, float] = 0.8,
-<<<<<<< HEAD
-=======
         max_queue_size: int = 5,
         step_interval: int = 10,
->>>>>>> a5dc12d2
     ):
         # Arc generation (unchanged, omitted for brevity)...
         self.step_interval = step_interval
@@ -84,11 +81,6 @@
 
         path_costs = np.linalg.norm(self.np_candidate_arcs[:, -1, :2] - waypoint_local[:2], axis=1)
         sorted_indices = np.argsort(path_costs)
-<<<<<<< HEAD
-        # print(f"len sorted indices {len(sorted_indices)}")
-        # print(f"len self.vw {len(self.vw)}")
-=======
->>>>>>> a5dc12d2
         for i in sorted_indices:
             arc = self.np_candidate_arcs[i]
             valid = True
@@ -102,13 +94,6 @@
                     break
                 for rock, radius in zip(rock_coords, rock_radii):
                     if radius > params.ROCK_MIN_RADIUS:
-<<<<<<< HEAD
-                        # if 0.19 < radius < 0.2:
-                        #     print(radius)
-
-                        #     print(" checking rock")
-=======
->>>>>>> a5dc12d2
                         if np.linalg.norm(arc[j][:2] - rock[:2]) - params.ROVER_RADIUS <= radius:
                             # path_costs[i] += 1000
                             valid = False
